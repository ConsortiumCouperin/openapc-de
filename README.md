


## About

The aim of this repository is:

- to release datasets on fees paid for Open Access journal articles by Universities and Research Society Funds under an Open Database License
- to demonstrate how reporting on fee-based Open Access publishing can be made more transparent and reproducible across institutions.

## Participating Universities

So far, the following German universities have agreed to share information on paid author processing charges (APC):

- [Bayreuth University](http://www.ub.uni-bayreuth.de/en/digitale_bibliothek/open_access/index.html)
- [Bielefeld University](http://oa.uni-bielefeld.de/publikationsfonds.html)
- [Clausthal University of Technology](http://www.ub.tu-clausthal.de/en/angebote-fuer-wissenschaftlerinnen/elektronisches-publizieren/publikationsfonds/)
- [Freie Universität Berlin](http://www.fu-berlin.de/sites/open_access/dienstleistungen/artikelgebuehren/publikationsfonds/index.html)
- [Hamburg University of Technology](https://www.tub.tu-harburg.de/publizieren/openaccess/)
- [Heidelberg University](http://www.ub.uni-heidelberg.de/Englisch/service/openaccess/publikationsfonds.html)
- [Leibniz Universität Hannover](http://tib.uni-hannover.de/oafonds)
- [Leipzig University](https://www.ub.uni-leipzig.de/open-access/publikationsfonds/)
- [Ludwig-Maximilians-Universität München](http://www.en.ub.uni-muenchen.de/writing/open-access-publishing/funding/index.html)
- [JLU Giessen](https://www.uni-giessen.de/ub/en/digitales-publizieren-en/openaccess-en/oajlu-en?set_language=en)
- [KIT Karlsruhe](http://www.bibliothek.kit.edu/cms/kit-publikationsfonds.php)
- [Ruhr Universität Bochum](http://www.ruhr-uni-bochum.de/oa/)
- [Technische Universität Chemnitz](https://www.tu-chemnitz.de/ub/publizieren/openaccess/publikationsfonds.html)
- [Technische Universität Dortmund](http://www.ub.tu-dortmund.de/open-access/index.html)
- [Technische Universität Dresden](http://www.slub-dresden.de/service/schreiben-publizieren/open-access-service/publikationsfonds/)
- [Technische Universität Ilmenau](https://www.tu-ilmenau.de/ub/service/open-access/oa-publikationsfonds/)
- [Technische Universität München](https://www.ub.tum.de/en/publishing-fund)
- [University of Bamberg](http://www.uni-bamberg.de/en/ub/publishing/open-access-publishing/open-access-funds/)
- [University of Duisburg-Essen](https://www.uni-due.de/ub/open_access.shtml)
- [University of Göttingen](http://www.sub.uni-goettingen.de/en/electronic-publishing/open-access/open-access-publication-funding/)
- [University of Kassel](http://www.uni-kassel.de/go/publikationsfonds)
- [University of Konstanz](http://www.ub.uni-konstanz.de/openaccess/open-access-publikationsfonds-der-universitaet-konstanz/)
- [University of Potsdam](https://publishup.uni-potsdam.de/home/index/help/content/publication_fund)
- [University of Regensburg](http://oa.uni-regensburg.de/)
- [University of Würzburg](http://www.bibliothek.uni-wuerzburg.de/en/service0/electronic_publishing/open_access/open_access_journals/)

## Participating Research Society Funds in Germany

Dataset on funds that are supported by research societies under its Open-Access Publishing Programme.

Participating Research Organizations:

- [Max Planck Digital Library](http://www.mpdl.mpg.de/21-specials/50-open-access-publishing.html)

The data content covers APCs as paid for by our central budget for the Max Planck Society (MPS). APCs funded locally by Max Planck Institutes are not part of this data set. The MPS has a limited input tax reduction. The refund of input VAT for APC is 20%. Until the end of 2007 the MPS was VAT exempt.

- [Forschungszentrum Jülich](http://www.fz-juelich.de/portal/DE/Home/home_node.html)
- [INM - Leibniz Institute for New Materials](http://bibliothek.inm-gmbh.de/publizieren/publikationsgebuhren/)
- [Leibniz Association's Open Access Publishing Fund](http://www.leibniz-gemeinschaft.de/en/infrastructures/open-access/open-access-publishing-fund/)
- [Library Wissenschaftspark Albert Einstein](http://bib.telegrafenberg.de/en/library-wissenschaftspark-albert-einstein/)
- [Max Delbrück Center for Molecular Medicine (MDC)](https://www.mdc-berlin.de/1161876/de/about_the_mdc/structure/administration/library)

## Participating Austrian Institutions

- [FWF - Austrian Science Fund](https://www.fwf.ac.at/en/research-funding/open-access-policy/)

## Dataset



Information on both open access journal articles and open access publication of articles in toll-access journals ("hybrid") are provided.

<<<<<<< HEAD
In total,  16 298 551 € for  10 392 articles were paid by the participating unviversities. Average  fee is 1 568.4 € and the median 1 386 €.
=======
In total,  9 104 729 € for  7 068 articles were paid by the participating unviversities. Average  fee is 1 288.2 € and the median 1 224 €.
>>>>>>> 39264a00

### Open Access Journals



<<<<<<< HEAD
At the moment, the dataset releases information on 7 748 articles in open access journals which charge publication fees. Total expenditure amounts to  10 033 890 €. Average  fee is 1 295 € and the median 1 228 €.
=======
At the moment, the dataset releases information on 7 015 articles in open access journals which charge publication fees. Total expenditure amounts to  9 016 888 €. Average  fee is 1 285.4 € and the median 1 223 €.
>>>>>>> 39264a00

View dataset on [GitHub](https://github.com/OpenAPC/openapc-de/blob/master/data/apc_de.csv).


|                                            | Articles| Fees paid in EURO| Mean Fee paid| Median|
|:-------------------------------------------|--------:|-----------------:|-------------:|------:|
|Bamberg U                                   |       22|             23663|          1076|   1009|
|Bayreuth U                                  |       92|            105725|          1149|   1200|
|Bielefeld U                                 |      263|            322815|          1227|   1232|
|Bochum U                                    |       71|             93546|          1318|   1438|
|Dortmund TU                                 |        9|              8238|           915|    900|
|Duisburg-Essen U                            |      114|            136911|          1201|   1214|
|FU Berlin                                   |      106|            142671|          1346|   1292|
|FWF - Austrian Science Fund                 |      733|           1017239|          1388|   1270|
|FZJ - ZB                                    |      158|            196869|          1246|   1177|
|GFZ-Potsdam                                 |      106|            126520|          1194|   1065|
|Giessen U                                   |      243|            326082|          1342|   1247|
|Goettingen U                                |      313|            409930|          1310|   1285|
|Hamburg TUHH                                |       24|             32789|          1366|   1466|
|Hannover U                                  |       69|             90259|          1308|   1241|
|Heidelberg U                                |      215|            308348|          1434|   1500|
|INM - Leibniz-Institut für Neue Materialien |        4|              4266|          1067|   1175|
|Kassel U                                    |       35|             35550|          1016|   1142|
|KIT                                         |      428|            524346|          1225|   1239|
|Konstanz U                                  |      223|            304182|          1364|   1342|
|Leibniz-Fonds                               |       26|             40800|          1569|   1522|
|Leipzig U                                   |      168|            236376|          1407|   1481|
|MDC                                         |       23|             41464|          1803|   1212|
|MPG                                         |     2816|           3597571|          1278|   1161|
|Muenchen LMU                                |      365|            463491|          1270|   1299|
|Potsdam U                                   |       24|             32128|          1339|   1386|
|Regensburg U                                |      400|            503845|          1260|   1207|
|TU Chemnitz                                 |       36|             37826|          1051|   1142|
|TU Clausthal                                |        4|              3771|           943|    969|
|TU Dresden                                  |      130|            175723|          1352|   1415|
|TU Ilmenau                                  |       13|             13053|          1004|    986|
|TU Muenchen                                 |      308|            391586|          1271|   1386|
|Wuerzburg U                                 |      207|            286543|          1384|   1447|

### Hybrid articles


In many toll-access journals some of the articles are open access after a fee has been paid. This model is often called "hybrid open access".
The dataset covers 2 644 hybrid open access articles. Total expenditure amounts to  6 264 661 €. Average  fee is 2 369.4 € and the median 2 454 €.

The following institutions have contributed its expenditures for hybrid open access.


|                                            | Articles| Fees paid in EURO| Mean Fee paid| Median|
|:-------------------------------------------|--------:|-----------------:|-------------:|------:|
|FWF - Austrian Science Fund                 |     2591|           6176819|          2384|   2500|
|INM - Leibniz-Institut für Neue Materialien |        2|              4239|          2119|   2119|
|MDC                                         |       11|             20054|          1823|   1382|
|MPG                                         |       40|             63548|          1589|   1669|

## Use of external sources

External sources were used to compile the dataset. This allows for disambiguated information on publishers and journals in order to make cost data comparable. Shared identifiers for publications (e.g. PMID) are provided as well.


|Source     |variable  |description                     |
|:--------------|:---------|:-----------------------------------------------|
|CrossRef   |`publisher` |Title of Publisher             |
|CrossRef   |`journal_full_title` |Full Title of Journal  |
|CrossRef   |`issn` |International Standard Serial Numbers (collapsed) |
|CrossRef   |`issn_print` |ISSN print |
|CrossRef   |`issn_electronic`  |ISSN electronic        |
|CrossRef   |`license_ref`  |License of the article     |
|CrossRef   |`indexed_in_crossref`  |Is the article metadata registered with CrossRef? (logical)    |
|EuropePMC    |`pmid`  |PubMed ID                 |
|EuropePMC    |`pmcid` |PubMed Central ID         |
|Web of Science |`ut` |Web of Science record ID             |
|DOAJ           |`doaj` |Is the journal indexed in the DOAJ? (logical)    |

## Sample Visualisations

### Distribution over publishers by university



![](figure/plotPublisherAPC.png)

### Comparing fees paid by university and research institution



![](figure/boxplot_institution.png)

### Average fees paid by publisher



![](figure/plotAverageAPC.png)

### Average fees Max Planck Digital Library paid for Springer Open Access articles by year



![](figure/plotAverageSpringerMPDL.png)

For more examples see also [http://openapc.github.io/openapc-de/](http://openapc.github.io/openapc-de/)

## How to contribute?

In collaboration with the [DINI working group Electronic Publishing](http://dini.de/ag/e-pub1/), a [wiki page](https://github.com/OpenAPC/openapc-de/wiki/Handreichung-Dateneingabe)(in German) explains all the steps required. Meeting and telephone conferences are documented as well:

* [Virtual Meeting 19 August](https://github.com/OpenAPC/openapc-de/wiki/Protokoll-Kick-Off-19.-August)
* [Virtual Meeting 11 + 12 February 2015](https://github.com/OpenAPC/openapc-de/wiki/Ergebnisprotokoll-11-bzw.-12.-Februar-2015)

## License

The datasets are made available under the Open Database License: http://opendatacommons.org/licenses/odbl/1.0/. Any rights in individual contents of the database are licensed under the Database Contents License: http://opendatacommons.org/licenses/dbcl/1.0/

This work is licensed under the Creative Commons Attribution 4.0 Unported License.

## How to cite?

When citing this dataset, please indicate the [release](https://github.com/OpenAPC/openapc-de/releases/) you are referring to. The releases also contain information on contributors relating to the respective release.

Please do not cite the master branch of the Github repository (https://github.com/OpenAPC/openapc-de/tree/master/), but use the release numbers/tags.

Bielefeld University Library archives a copy (including commit history). To cite:

{Contributors:} *Datasets on fee-based Open Access publishing across German Institutions*. Bielefeld University. [10.4119/UNIBI/UB.2014.18](http://dx.doi.org/10.4119/UNIBI/UB.2014.18)

## Acknowledgement

This project follows [Wellcome Trust example to share data on paid APCs](http://blog.wellcome.ac.uk/2014/03/28/the-cost-of-open-access-publishing-a-progress-report/). It recognises efforts from [JISC](https://www.jisc-collections.ac.uk/News/Releasing-open-data-about-Total-Cost-of-Ownership/) and the [ESAC initative](http://esac-initiative.org/) to standardise APC reporting.

For data enrichment, sample visualisations and explorations we build on the work of [rOpenSci](http://ropensci.org/) and [LibreCat/Catmandu](http://librecat.org/).

## Contributors

Jochen Apel, Hans-Georg Becker, Roland Bertelmann, Daniel Beucke, Peter Blume, Ute Blumtritt, Christoph Broschinski, Dorothea Busjahn, Gernot Deinzer, Andrea Dorner,  Clemens Engelhardt, Kristina Hanig, Dominik Hell, Ulrich Herb, Inken Feldsien-Sudhaus, Fabian Franke, Claudia Frick, Agnes Geißelmann, Kai Karin Geschuhn, Gerrit Kuehle, Doris Jaeger, Andreas Kennecke, Stephanie Kroiss, Kathrin Lucht-Roussel, Frank Lützenkirchen, Anja Oberländer, Vitali Peil, Dirk Pieper, Tobias Pohlmann, Michael Schlachter, Katharina Rieck, Florian Ruckelshausen, Birgit Schlegel, Adriana Sikora, Marco Tullney, Astrid Vieler, Marco Winkler, Sabine Witt, Najko Jahn

## Contact

For bugs, feature requests and other issues, please submit an issue via [Github](https://github.com/OpenAPC/openapc-de/issues/new).

For general comments, email najko.jahn at uni-bielefeld.de and dirk.pieper at uni-bielefeld.de

## Disclaimer

People, who are looking for "Open Advanced Process Control Software" for automation, visualization and process control tasks from home control up to industrial automation, please follow <http://www.openapc.com> (2015-09-30)<|MERGE_RESOLUTION|>--- conflicted
+++ resolved
@@ -5,7 +5,8 @@
 
 The aim of this repository is:
 
-- to release datasets on fees paid for Open Access journal articles by Universities and Research Society Funds under an Open Database License
+- to release datasets on fees paid for Open Access journal articles by German Universities under an Open Database License
+- to share a copy of [Directory of Open Access Journals (DOAJ)](http://doaj.org/) journal master list (downloaded January 2014)
 - to demonstrate how reporting on fee-based Open Access publishing can be made more transparent and reproducible across institutions.
 
 ## Participating Universities
@@ -54,31 +55,19 @@
 - [Library Wissenschaftspark Albert Einstein](http://bib.telegrafenberg.de/en/library-wissenschaftspark-albert-einstein/)
 - [Max Delbrück Center for Molecular Medicine (MDC)](https://www.mdc-berlin.de/1161876/de/about_the_mdc/structure/administration/library)
 
-## Participating Austrian Institutions
-
-- [FWF - Austrian Science Fund](https://www.fwf.ac.at/en/research-funding/open-access-policy/)
-
 ## Dataset
 
 
 
 Information on both open access journal articles and open access publication of articles in toll-access journals ("hybrid") are provided.
 
-<<<<<<< HEAD
-In total,  16 298 551 € for  10 392 articles were paid by the participating unviversities. Average  fee is 1 568.4 € and the median 1 386 €.
-=======
 In total,  9 104 729 € for  7 068 articles were paid by the participating unviversities. Average  fee is 1 288.2 € and the median 1 224 €.
->>>>>>> 39264a00
 
 ### Open Access Journals
 
 
 
-<<<<<<< HEAD
-At the moment, the dataset releases information on 7 748 articles in open access journals which charge publication fees. Total expenditure amounts to  10 033 890 €. Average  fee is 1 295 € and the median 1 228 €.
-=======
 At the moment, the dataset releases information on 7 015 articles in open access journals which charge publication fees. Total expenditure amounts to  9 016 888 €. Average  fee is 1 285.4 € and the median 1 223 €.
->>>>>>> 39264a00
 
 View dataset on [GitHub](https://github.com/OpenAPC/openapc-de/blob/master/data/apc_de.csv).
 
@@ -92,7 +81,6 @@
 |Dortmund TU                                 |        9|              8238|           915|    900|
 |Duisburg-Essen U                            |      114|            136911|          1201|   1214|
 |FU Berlin                                   |      106|            142671|          1346|   1292|
-|FWF - Austrian Science Fund                 |      733|           1017239|          1388|   1270|
 |FZJ - ZB                                    |      158|            196869|          1246|   1177|
 |GFZ-Potsdam                                 |      106|            126520|          1194|   1065|
 |Giessen U                                   |      243|            326082|          1342|   1247|
@@ -122,14 +110,13 @@
 
 
 In many toll-access journals some of the articles are open access after a fee has been paid. This model is often called "hybrid open access".
-The dataset covers 2 644 hybrid open access articles. Total expenditure amounts to  6 264 661 €. Average  fee is 2 369.4 € and the median 2 454 €.
+The dataset covers 53 hybrid open access articles. Total expenditure amounts to  87 842 €. Average  fee is 1 657.4 € and the median 1 673 €.
 
 The following institutions have contributed its expenditures for hybrid open access.
 
 
 |                                            | Articles| Fees paid in EURO| Mean Fee paid| Median|
 |:-------------------------------------------|--------:|-----------------:|-------------:|------:|
-|FWF - Austrian Science Fund                 |     2591|           6176819|          2384|   2500|
 |INM - Leibniz-Institut für Neue Materialien |        2|              4239|          2119|   2119|
 |MDC                                         |       11|             20054|          1823|   1382|
 |MPG                                         |       40|             63548|          1589|   1669|
@@ -212,7 +199,7 @@
 
 ## Contributors
 
-Jochen Apel, Hans-Georg Becker, Roland Bertelmann, Daniel Beucke, Peter Blume, Ute Blumtritt, Christoph Broschinski, Dorothea Busjahn, Gernot Deinzer, Andrea Dorner,  Clemens Engelhardt, Kristina Hanig, Dominik Hell, Ulrich Herb, Inken Feldsien-Sudhaus, Fabian Franke, Claudia Frick, Agnes Geißelmann, Kai Karin Geschuhn, Gerrit Kuehle, Doris Jaeger, Andreas Kennecke, Stephanie Kroiss, Kathrin Lucht-Roussel, Frank Lützenkirchen, Anja Oberländer, Vitali Peil, Dirk Pieper, Tobias Pohlmann, Michael Schlachter, Katharina Rieck, Florian Ruckelshausen, Birgit Schlegel, Adriana Sikora, Marco Tullney, Astrid Vieler, Marco Winkler, Sabine Witt, Najko Jahn
+Jochen Apel, Hans-Georg Becker, Roland Bertelmann, Daniel Beucke, Peter Blume, Ute Blumtritt, Christoph Broschinski, Dorothea Busjahn, Gernot Deinzer, Andrea Dorner,  Clemens Engelhardt, Kristina Hanig, Dominik Hell, Ulrich Herb, Inken Feldsien-Sudhaus, Fabian Franke, Claudia Frick, Agnes Geißelmann, Kai Karin Geschuhn, Gerrit Kuehle, Doris Jaeger, Andreas Kennecke, Stephanie Kroiss, Kathrin Lucht-Roussel, Frank Lützenkirchen, Anja Oberländer, Vitali Peil, Dirk Pieper, Tobias Pohlmann, Michael Schlachter,  Florian Ruckelshausen, Birgit Schlegel, Adriana Sikora, Marco Tullney, Astrid Vieler, Marco Winkler, Sabine Witt, Najko Jahn
 
 ## Contact
 
