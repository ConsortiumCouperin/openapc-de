--- conflicted
+++ resolved
@@ -16,7 +16,7 @@
 
 | Publication Type | Count           | Aggregated Sum (€)      | Contributing Institutions              |
 |------------------|-----------------|-------------------------|----------------------------------------|
-| Articles         |161,124 | 309,524,205    | 373 |
+| Articles         |161,086 | 309,453,479    | 373 |
 | Monographs       |1,412 | 8,922,210    | 25 |
 
 [![Build Status](https://api.travis-ci.com/OpenAPC/openapc-de.svg?branch=master)](https://travis-ci.com/OpenAPC/openapc-de)&nbsp;&nbsp;([What's this?](https://github.com/OpenAPC/openapc-de/wiki/Data-Integrity-Testing))
@@ -318,11 +318,6 @@
 - Paris 8 Vincennes - Saint-Denis
 - Sciences Po Paris
 - Sorbonne Université
-<<<<<<< HEAD
-- Avignon Université
-- Université de Caen Normandie
-=======
->>>>>>> 805ef472
 - Université Claude Bernard Lyon 1
 - Université Clermont Auvergne
 - Université d'Angers
@@ -506,13 +501,13 @@
 
 
 
-The article data set contains information on 161,124 open access journal articles being published in fully and hybrid open access journal. Publication fees for these articles were supported financially by 373 research performing institutions and research funders. 
-
-In total, article publication fee spending covered by the OpenAPC initiative amounted to € 309,524,205. The average payment was € 1,921 and the median was € 1,759.
-
-107,865 articles in the data set were published in fully open access journals. Total spending on publication fees for these articles amounts to € 176,667,673, including value-added tax; the average payment was € 1,638 (median =  € 1,570, SD = € 767).
-
-Hybrid open access journals rely on both publication fees and subscriptions as revenue source. 53,259 articles in the data set were published in hybrid journals. Total expenditure amounts to 132,856,532 €; the average fee was € 2,495 (median =  € 2,457, SD = € 1,003).
+The article data set contains information on 161,086 open access journal articles being published in fully and hybrid open access journal. Publication fees for these articles were supported financially by 373 research performing institutions and research funders. 
+
+In total, article publication fee spending covered by the OpenAPC initiative amounted to € 309,453,479. The average payment was € 1,921 and the median was € 1,759.
+
+107,831 articles in the data set were published in fully open access journals. Total spending on publication fees for these articles amounts to € 176,611,723, including value-added tax; the average payment was € 1,638 (median =  € 1,570, SD = € 767).
+
+Hybrid open access journals rely on both publication fees and subscriptions as revenue source. 53,255 articles in the data set were published in hybrid journals. Total expenditure amounts to 132,841,757 €; the average fee was € 2,494 (median =  € 2,456, SD = € 1,003).
 
 #### Spending distribution over fully and hybrid open access journals
 
@@ -539,9 +534,9 @@
 |2016   |       9,817|   1,634|     1,530|  62.51 -  5,985|           7,886|       2,552|         2,515|     2.3 -  9,079|
 |2017   |      14,601|   1,712|     1,555|   8.71 - 14,634|          10,611|       2,531|         2,472|    36.9 -  9,858|
 |2018   |      15,111|   1,696|     1,584|  13.00 -  8,926|           9,264|       2,560|         2,543|    17.7 - 13,975|
-|2019   |      16,374|   1,683|     1,623|  10.72 -  7,684|           6,287|       2,506|         2,447|    75.3 -  9,500|
-|2020   |      18,517|   1,683|     1,677|   0.01 -  8,906|           3,132|       2,370|         2,384|   130.0 -  7,416|
-|2021   |      13,784|   1,742|     1,738|  27.03 -  6,417|           1,745|       2,522|         2,475|    30.2 -  9,590|
+|2019   |      16,374|   1,683|     1,623|  10.72 -  7,684|           6,288|       2,505|         2,447|    75.3 -  9,500|
+|2020   |      18,518|   1,683|     1,677|   0.01 -  8,906|           3,132|       2,370|         2,384|   130.0 -  7,416|
+|2021   |      13,749|   1,742|     1,738|  27.03 -  6,417|           1,740|       2,520|         2,474|    30.2 -  9,590|
 |2022   |          85|   1,910|     1,931| 421.26 -  4,006|              NA|          NA|            NA|               NA|
 
 ### Books (BPCs)
