--- conflicted
+++ resolved
@@ -12,11 +12,7 @@
 - to release data sets on fees paid for Open Access journal articles by Universities and Research Society Funds under an Open Database License
 - to demonstrate how reporting on fee-based Open Access publishing can be made more transparent and reproducible across institutions.
 
-<<<<<<< HEAD
-At the moment this project provides cost data on 86,826 open access journal articles, amounting to € 168,691,849 and contributed by 250 institutions.
-=======
-At the moment this project provides cost data on 87,937 open access journal articles, amounting to € 171,860,120 and contributed by 251 institutions.
->>>>>>> 0e48ce96
+At the moment this project provides cost data on 86,847 open access journal articles, amounting to € 168,723,777 and contributed by 251 institutions.
 
 [![Build Status](https://travis-ci.org/OpenAPC/openapc-de.svg?branch=master)](https://travis-ci.org/OpenAPC/openapc-de)&nbsp;&nbsp;([What's this?](https://github.com/OpenAPC/openapc-de/wiki/Data-Integrity-Testing))
 
@@ -352,15 +348,9 @@
 
 *Note: The following numbers and plots are always based on the [latest revision](https://github.com/OpenAPC/openapc-de/releases/latest) of the OpenAPC data set. The underlying code can be found in the associated [R Markdown template](README.Rmd).*
 
-<<<<<<< HEAD
-This data set contains information on 86,826 open access journal articles being published in fully and hybrid open access journal. Publication fees for these articles were supported financially by 250 research performing institutions and research funders. 
-
-In total, publication fee spending covered by the Open APC initiative amounted to € 168,691,849. The average payment was € 1,943  and the median was € 1,745.
-=======
-This data set contains information on 87,937 open access journal articles being published in fully and hybrid open access journal. Publication fees for these articles were supported financially by 251 research performing institutions and research funders. 
-
-In total, publication fee spending covered by the Open APC initiative amounted to € 171,860,120. The average payment was € 1,954  and the median was € 1,755.
->>>>>>> 0e48ce96
+This data set contains information on 86,847 open access journal articles being published in fully and hybrid open access journal. Publication fees for these articles were supported financially by 251 research performing institutions and research funders. 
+
+In total, publication fee spending covered by the Open APC initiative amounted to € 168,723,777. The average payment was € 1,943  and the median was € 1,745.
 
 View data set on [GitHub](https://github.com/OpenAPC/openapc-de/blob/master/data/apc_de.csv) or take a look at our [treemap visualisations](http://treemaps.intact-project.org).
 
@@ -382,21 +372,12 @@
 |2011   |         770|   1,158|     1,127| 105 -  4,666|               6|       1,781|         2,085|      552 - 2,631|
 |2012   |       1,534|   1,172|     1,180|  69 -  4,498|              19|       2,298|         2,376|      997 - 2,700|
 |2013   |       2,359|   1,230|     1,180|  50 -  4,574|           1,098|       2,257|         2,260|      120 - 4,679|
-<<<<<<< HEAD
 |2014   |       5,082|   1,375|     1,257|  40 -  9,028|           6,517|       2,238|         2,200|      132 - 6,000|
 |2015   |       8,267|   1,524|     1,452|  60 -  5,669|           6,681|       2,609|         2,621|      100 - 8,636|
-|2016   |       9,573|   1,635|     1,532|  63 -  5,985|           7,774|       2,547|         2,510|        2 - 9,079|
-|2017   |      13,542|   1,712|     1,557|  26 -  6,250|           9,781|       2,516|         2,445|       37 - 9,858|
-|2018   |       8,173|   1,640|     1,587|  13 - 12,000|           3,688|       2,581|         2,555|       18 - 8,247|
-|2019   |         768|   1,654|     1,611|  62 -  5,220|              85|       2,127|         2,164|      237 - 4,375|
-=======
-|2014   |       5,082|   1,375|     1,257|  40 -  9,028|           6,518|       2,238|         2,200|      132 - 6,000|
-|2015   |       8,269|   1,524|     1,452|  60 -  5,669|           6,684|       2,609|         2,621|      100 - 8,636|
-|2016   |       9,576|   1,635|     1,532|  63 -  5,985|           7,775|       2,548|         2,511|        2 - 9,079|
-|2017   |      13,567|   1,714|     1,557|  26 -  6,250|           9,800|       2,516|         2,445|       37 - 9,858|
-|2018   |       8,561|   1,675|     1,603|  13 - 12,000|           4,349|       2,670|         2,611|       18 - 8,272|
+|2016   |       9,574|   1,635|     1,532|  63 -  5,985|           7,773|       2,548|         2,511|        2 - 9,079|
+|2017   |      13,548|   1,712|     1,557|  26 -  6,250|           9,783|       2,516|         2,445|       37 - 9,858|
+|2018   |       8,178|   1,640|     1,587|  13 - 12,000|           3,688|       2,581|         2,555|       18 - 8,247|
 |2019   |         776|   1,651|     1,608|  62 -  5,220|              85|       2,127|         2,164|      237 - 4,375|
->>>>>>> 0e48ce96
 
 
 
@@ -404,11 +385,7 @@
 
 
 
-<<<<<<< HEAD
-51,173 articles in the data set were published in fully open access journals. Total spending on publication fees for these articles amounts to € 80,017,255, including value-added tax; the average payment was € 1,564 (median =  € 1,480, SD = € 765).
-=======
-51,599 articles in the data set were published in fully open access journals. Total spending on publication fees for these articles amounts to € 81,029,862, including value-added tax; the average payment was € 1,570 (median =  € 1,484, SD = € 772).
->>>>>>> 0e48ce96
+51,193 articles in the data set were published in fully open access journals. Total spending on publication fees for these articles amounts to € 80,045,486, including value-added tax; the average payment was € 1,564 (median =  € 1,480, SD = € 764).
 
 The following table summarises institutional spending on articles published in fully open access journals.
 
@@ -418,7 +395,7 @@
 |:--------------------------------------------------------------------|--------:|---------------------:|-------------:|------:|-----------------:|
 |MPG                                                                  |    3,674|             4,987,088|   1,357 (507)|  1,207|       69 -  7,419|
 |UCL                                                                  |    2,477|             4,174,757|   1,685 (887)|  1,578|       88 -  5,721|
-|Wellcome Trust                                                       |    1,846|             3,670,276| 1,988 (1,018)|  1,689|      240 -  7,183|
+|Wellcome Trust                                                       |    1,847|             3,671,740| 1,988 (1,018)|  1,687|      240 -  7,183|
 |FWF - Austrian Science Fund                                          |    1,797|             3,060,336|   1,703 (815)|  1,566|      100 -  7,140|
 |CNRS                                                                 |    1,479|             2,367,891|   1,601 (827)|  1,368|       31 -  5,606|
 |Goettingen U                                                         |    1,326|             1,953,026|   1,473 (599)|  1,468|      119 -  4,830|
@@ -670,18 +647,14 @@
 
 
 
-<<<<<<< HEAD
-Hybrid open access journals, which allow articles to be published immediately as open access after a charge was paid, rely on both publication fees and subscriptions as revenue source. This data set covers 35,653 open access articles being published in hybrid journals. Total expenditure amounts to  88,674,594 €. Average  fee is 2,487 € and the median 2,443 €.
-=======
-Hybrid open access journals, which allow articles to be published immediately as open access after a charge was paid, rely on both publication fees and subscriptions as revenue source. This data set covers 36,338 open access articles being published in hybrid journals. Total expenditure amounts to  90,830,259 €. Average  fee is 2,500 € and the median 2,454 €.
->>>>>>> 0e48ce96
+Hybrid open access journals, which allow articles to be published immediately as open access after a charge was paid, rely on both publication fees and subscriptions as revenue source. This data set covers 35,654 open access articles being published in hybrid journals. Total expenditure amounts to  88,678,291 €. Average  fee is 2,487 € and the median 2,443 €.
 
 The following institutions have contributed expenditures on hybrid open access journal articles.
 
 
 |Institution                                                          | Articles| Spending total (in €)|     Mean (SD)| Median| Minimum - Maximum|
 |:--------------------------------------------------------------------|--------:|---------------------:|-------------:|------:|-----------------:|
-|Wellcome Trust                                                       |    4,362|            11,670,456|   2,675 (974)|  2,611|       194 - 8,247|
+|Wellcome Trust                                                       |    4,361|            11,668,993|   2,676 (974)|  2,611|       194 - 8,247|
 |UCL                                                                  |    4,201|             9,097,346|   2,166 (956)|  2,032|       157 - 5,701|
 |FWF - Austrian Science Fund                                          |    4,197|            10,385,212|   2,474 (842)|  2,618|       120 - 7,847|
 |University of Cambridge                                              |    2,190|             6,035,116| 2,756 (1,048)|  2,659|       127 - 6,334|
@@ -876,15 +849,9 @@
 |Identifier                 | Coverage                                                          |
 |:--------------------------|:------------------------------------------------------------------|
 |DOI                        |  99.77%       |
-<<<<<<< HEAD
 |PubMed ID                  |  77.24%      |
 |PubMed Central ID          |  70.63%     |
 |Web of Science record ID   | 94.41%      |
-=======
-|PubMed ID                  |  77.49%      |
-|PubMed Central ID          |  70.94%     |
-|Web of Science record ID   | 94.42%      |
->>>>>>> 0e48ce96
 
 
 
