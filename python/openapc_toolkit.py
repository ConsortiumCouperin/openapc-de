--- conflicted
+++ resolved
@@ -991,13 +991,8 @@
         "The Journal of Neuroscience": "Journal of Neuroscience",
         "British Editorial Society of Bone &amp; Joint Surgery": "British Editorial Society of Bone & Joint Surgery",
         "Proceedings of the Royal Society A: Mathematical, Physical and Engineering Science": "Proceedings of the Royal Society A: Mathematical, Physical and Engineering Sciences",
-<<<<<<< HEAD
-        "The FEBS Journal": "FEBS Journal"
-=======
         "The FEBS Journal": "FEBS Journal",
-+       "PLANT PHYSIOLOGY": "Plant Physiology"
-
->>>>>>> 3dce1ec2
+        "PLANT PHYSIOLOGY": "Plant Physiology"
     }
     return journal_mappings.get(journal_full_title, journal_full_title)
 
