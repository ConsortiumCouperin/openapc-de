--- conflicted
+++ resolved
@@ -944,9 +944,6 @@
     "1396-0296", # Dermatologic Therapy, Gold OA since 2023
     "1435-9456", # Animal Cognition, Gold OA since 2024
     "1016-2291", # Pediatric Neurosurgery, Subscribe to Open (S2O) in 2023
-<<<<<<< HEAD
-    "1383-4924", # The Journal of Comparative Germanic Linguistics, Gold OA since 2023
-=======
     "0016-7568", # Geological Magazine, Gold OA since 2024
     "1471-0684", # Theory and Practice of Logic Programming, Gold OA since 2024
     "1092-8529", # CNS Spectrums, Gold OA since 2024 (Nov.)
@@ -967,8 +964,7 @@
     "1755-7739", # European Political Science Review, Gold OA since 2023
     "2049-8470", # Political Science Research and Methods, Gold OA since 2024 (Aug.)
     "0094-8373", # Paleobiology, Gold OA since 2024 (Nov.)
-    
->>>>>>> 018020a6
+    "1383-4924", # The Journal of Comparative Germanic Linguistics, Gold OA since 2023
 ]
 
 # A whitelist to identify titles which a shared by multiple journals. The list
